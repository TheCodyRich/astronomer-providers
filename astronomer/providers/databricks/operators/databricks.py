from typing import Any

from airflow.exceptions import AirflowException
from airflow.providers.databricks.operators.databricks import (
    XCOM_RUN_ID_KEY,
    XCOM_RUN_PAGE_URL_KEY,
    DatabricksRunNowOperator,
    DatabricksSubmitRunOperator,
)

from astronomer.providers.databricks.triggers.databricks import DatabricksTrigger
from astronomer.providers.utils.typing_compat import Context


class DatabricksSubmitRunOperatorAsync(DatabricksSubmitRunOperator):
    """
    Submits a Spark job run to Databricks using the
    `api/2.1/jobs/runs/submit
    <https://docs.databricks.com/dev-tools/api/latest/jobs.html#operation/JobsRunsSubmit>`_
    API endpoint. Using DatabricksHook, it makes two non-async API calls to
    submit the run, and retrieve the run page URL. By getting the job id from the response, polls for the status
    in the Databricks trigger, and defer execution as expected.

    .. seealso::
        For more information on how to use this operator, take a look at the guide:
        :ref:`howto/operator:DatabricksSubmitRunOperator`

    :param tasks: Array of Objects(RunSubmitTaskSettings) <= 100 items.

        .. seealso::
            https://docs.databricks.com/dev-tools/api/latest/jobs.html#operation/JobsRunsSubmit
    :param json: A JSON object containing API parameters which will be passed
        directly to the ``api/2.1/jobs/runs/submit`` endpoint. The other named parameters
        (i.e. ``spark_jar_task``, ``notebook_task``..) to this operator will
        be merged with this json dictionary if they are provided.
        If there are conflicts during the merge, the named parameters will
        take precedence and override the top level json keys. (templated)

        .. seealso::
            For more information about templating see :ref:`concepts:jinja-templating`.
            https://docs.databricks.com/dev-tools/api/latest/jobs.html#operation/JobsRunsSubmit
    :param spark_jar_task: The main class and parameters for the JAR task. Note that
        the actual JAR is specified in the ``libraries``.
        *EITHER* ``spark_jar_task`` *OR* ``notebook_task`` *OR* ``spark_python_task``
        *OR* ``spark_submit_task`` *OR* ``pipeline_task`` should be specified.
        This field will be templated.

        .. seealso::
            https://docs.databricks.com/dev-tools/api/2.0/jobs.html#jobssparkjartask
    :param notebook_task: The notebook path and parameters for the notebook task.
        *EITHER* ``spark_jar_task`` *OR* ``notebook_task`` *OR* ``spark_python_task``
        *OR* ``spark_submit_task`` *OR* ``pipeline_task`` should be specified.
        This field will be templated.

        .. seealso::
            https://docs.databricks.com/dev-tools/api/2.0/jobs.html#jobsnotebooktask
    :param spark_python_task: The python file path and parameters to run the python file with.
        *EITHER* ``spark_jar_task`` *OR* ``notebook_task`` *OR* ``spark_python_task``
        *OR* ``spark_submit_task`` *OR* ``pipeline_task`` should be specified.
        This field will be templated.

        .. seealso::
            https://docs.databricks.com/dev-tools/api/2.0/jobs.html#jobssparkpythontask
    :param spark_submit_task: Parameters needed to run a spark-submit command.
        *EITHER* ``spark_jar_task`` *OR* ``notebook_task`` *OR* ``spark_python_task``
        *OR* ``spark_submit_task`` *OR* ``pipeline_task`` should be specified.
        This field will be templated.

        .. seealso::
            https://docs.databricks.com/dev-tools/api/2.0/jobs.html#jobssparksubmittask
    :param pipeline_task: Parameters needed to execute a Delta Live Tables pipeline task.
        The provided dictionary must contain at least ``pipeline_id`` field!
        *EITHER* ``spark_jar_task`` *OR* ``notebook_task`` *OR* ``spark_python_task``
        *OR* ``spark_submit_task`` *OR* ``pipeline_task`` should be specified.
        This field will be templated.

        .. seealso::
            https://docs.databricks.com/dev-tools/api/2.0/jobs.html#jobspipelinetask
    :param new_cluster: Specs for a new cluster on which this task will be run.
        *EITHER* ``new_cluster`` *OR* ``existing_cluster_id`` should be specified
        (except when ``pipeline_task`` is used).
        This field will be templated.

        .. seealso::
            https://docs.databricks.com/dev-tools/api/2.0/jobs.html#jobsclusterspecnewcluster
    :param existing_cluster_id: ID for existing cluster on which to run this task.
        *EITHER* ``new_cluster`` *OR* ``existing_cluster_id`` should be specified
        (except when ``pipeline_task`` is used).
        This field will be templated.
    :param libraries: Libraries which this run will use.
        This field will be templated.

        .. seealso::
            https://docs.databricks.com/dev-tools/api/2.0/jobs.html#managedlibrarieslibrary
    :param run_name: The run name used for this task.
        By default this will be set to the Airflow ``task_id``. This ``task_id`` is a
        required parameter of the superclass ``BaseOperator``.
        This field will be templated.
    :param idempotency_token: an optional token that can be used to guarantee the idempotency of job run
        requests. If a run with the provided token already exists, the request does not create a new run but
        returns the ID of the existing run instead.  This token must have at most 64 characters.
    :param access_control_list: optional list of dictionaries representing Access Control List (ACL) for
        a given job run.  Each dictionary consists of following field - specific subject (``user_name`` for
        users, or ``group_name`` for groups), and ``permission_level`` for that subject.  See Jobs API
        documentation for more details.
    :param wait_for_termination: if we should wait for termination of the job run. ``True`` by default.
    :param timeout_seconds: The timeout for this run. By default a value of 0 is used
        which means to have no timeout.
        This field will be templated.
    :param databricks_conn_id: Reference to the :ref:`Databricks connection <howto/connection:databricks>`.
        By default and in the common case this will be ``databricks_default``. To use
        token based authentication, provide the key ``token`` in the extra field for the
        connection and create the key ``host`` and leave the ``host`` field empty. (templated)
    :param polling_period_seconds: Controls the rate which we poll for the result of
        this run. By default the operator will poll every 30 seconds.
    :param databricks_retry_limit: Amount of times retry if the Databricks backend is
        unreachable. Its value must be greater than or equal to 1.
    :param databricks_retry_delay: Number of seconds to wait between retries (it
            might be a floating point number).
    :param databricks_retry_args: An optional dictionary with arguments passed to ``tenacity.Retrying`` class.
    :param do_xcom_push: Whether we should push run_id and run_page_url to xcom.
    :param git_source: Optional specification of a remote git repository from which
        supported task types are retrieved.

        .. seealso::
            https://docs.databricks.com/dev-tools/api/latest/jobs.html#operation/JobsRunsSubmit
    """

    def execute(self, context: Context) -> None:
        """
        Execute the Databricks trigger, and defer execution as expected. It makes two non-async API calls to
        submit the run, and retrieve the run page URL. It also pushes these
        values as xcom data if do_xcom_push is set to True in the context.
        """
        # Note: This hook makes non-async calls.
        # It is imported from the Databricks base class.
        # Async calls (i.e. polling) are handled in the Trigger.
        try:
            # for apache-airflow-providers-databricks<3.2.0
            hook = self._get_hook()  # type: ignore[call-arg]
        except TypeError:
            # for apache-airflow-providers-databricks>=3.2.0
            hook = self._get_hook(caller="DatabricksSubmitRunOperatorAsync")
        self.run_id = hook.submit_run(self.json)
        job_id = hook.get_job_id(self.run_id)

        if self.do_xcom_push:
            context["ti"].xcom_push(key=XCOM_RUN_ID_KEY, value=self.run_id)
        self.log.info("Run submitted with run_id: %s", self.run_id)
        self.run_page_url = hook.get_run_page_url(self.run_id)
        if self.do_xcom_push:
            context["ti"].xcom_push(key=XCOM_RUN_PAGE_URL_KEY, value=self.run_page_url)

        self.log.info("View run status, Spark UI, and logs at %s", self.run_page_url)

        self.defer(
            timeout=self.execution_timeout,
            trigger=DatabricksTrigger(
                conn_id=self.databricks_conn_id,
                task_id=self.task_id,
                run_id=str(self.run_id),
                job_id=job_id,
                run_page_url=self.run_page_url,
                retry_limit=self.databricks_retry_limit,
                retry_delay=self.databricks_retry_delay,
                polling_period_seconds=self.polling_period_seconds,
            ),
            method_name="execute_complete",
        )

    def execute_complete(self, context: Context, event: Any = None) -> None:
        """
        Callback for when the trigger fires - returns immediately.
        Relies on trigger to throw an exception, otherwise it assumes execution was
        successful.
        """
        if event["status"] == "error":
            raise AirflowException(event["message"])
        self.log.info("%s completed successfully.", self.task_id)
        if event.get("job_id"):
            context["ti"].xcom_push(key="job_id", value=event["job_id"])


class DatabricksRunNowOperatorAsync(DatabricksRunNowOperator):
    """
    Runs an existing Spark job run to Databricks using the
    `api/2.1/jobs/run-now
    <https://docs.databricks.com/dev-tools/api/latest/jobs.html#operation/JobsRunNow>`_
    API endpoint.

    There are two ways to instantiate this operator.

    In the first way, you can take the JSON payload that you typically use
    to call the ``api/2.1/jobs/run-now`` endpoint and pass it directly
    to our ``DatabricksRunNowOperator`` through the ``json`` parameter.
    For example ::

        json = {
          "job_id": 42,
          "notebook_params": {
            "dry-run": "true",
            "oldest-time-to-consider": "1457570074236"
          }
        }

        notebook_run = DatabricksRunNowOperator(task_id='notebook_run', json=json)

    Another way to accomplish the same thing is to use the named parameters
    of the ``DatabricksRunNowOperator`` directly. Note that there is exactly
    one named parameter for each top level parameter in the ``run-now``
    endpoint. In this method, your code would look like this: ::

        job_id=42

        notebook_params = {
            "dry-run": "true",
            "oldest-time-to-consider": "1457570074236"
        }

        python_params = ["douglas adams", "42"]

        jar_params = ["douglas adams", "42"]

        spark_submit_params = ["--class", "org.apache.spark.examples.SparkPi"]

        notebook_run = DatabricksRunNowOperator(
            job_id=job_id,
            notebook_params=notebook_params,
            python_params=python_params,
            jar_params=jar_params,
            spark_submit_params=spark_submit_params
        )

    In the case where both the json parameter **AND** the named parameters
    are provided, they will be merged together. If there are conflicts during the merge,
    the named parameters will take precedence and override the top level ``json`` keys.

    Currently the named parameters that ``DatabricksRunNowOperator`` supports are
        - ``job_id``
        - ``job_name``
        - ``json``
        - ``notebook_params``
        - ``python_params``
        - ``python_named_parameters``
        - ``jar_params``
        - ``spark_submit_params``
        - ``idempotency_token``

    :param job_id: the job_id of the existing Databricks job.
        This field will be templated.

        .. seealso::
            https://docs.databricks.com/dev-tools/api/latest/jobs.html#operation/JobsRunNow
    :param job_name: the name of the existing Databricks job.
        It must exist only one job with the specified name.
        ``job_id`` and ``job_name`` are mutually exclusive.
        This field will be templated.
    :param json: A JSON object containing API parameters which will be passed
        directly to the ``api/2.1/jobs/run-now`` endpoint. The other named parameters
        (i.e. ``notebook_params``, ``spark_submit_params``..) to this operator will
        be merged with this json dictionary if they are provided.
        If there are conflicts during the merge, the named parameters will
        take precedence and override the top level json keys. (templated)

        .. seealso::
            For more information about templating see :ref:`concepts:jinja-templating`.
            https://docs.databricks.com/dev-tools/api/latest/jobs.html#operation/JobsRunNow
    :param notebook_params: A dict from keys to values for jobs with notebook task,
        e.g. "notebook_params": {"name": "john doe", "age":  "35"}.
        The map is passed to the notebook and will be accessible through the
        dbutils.widgets.get function. See Widgets for more information.
        If not specified upon run-now, the triggered run will use the
        job's base parameters. notebook_params cannot be
        specified in conjunction with jar_params. The json representation
        of this field (i.e. {"notebook_params":{"name":"john doe","age":"35"}})
        cannot exceed 10,000 bytes.
        This field will be templated.

        .. seealso::
            https://docs.databricks.com/user-guide/notebooks/widgets.html
    :param python_params: A list of parameters for jobs with python tasks,
        e.g. "python_params": ["john doe", "35"].
        The parameters will be passed to python file as command line parameters.
        If specified upon run-now, it would overwrite the parameters specified in job setting.
        The json representation of this field (i.e. {"python_params":["john doe","35"]})
        cannot exceed 10,000 bytes.
        This field will be templated.

        .. seealso::
            https://docs.databricks.com/dev-tools/api/latest/jobs.html#operation/JobsRunNow
    :param python_named_params: A list of named parameters for jobs with python wheel tasks,
        e.g. "python_named_params": {"name": "john doe", "age":  "35"}.
        If specified upon run-now, it would overwrite the parameters specified in job setting.
        This field will be templated.

        .. seealso::
            https://docs.databricks.com/dev-tools/api/latest/jobs.html#operation/JobsRunNow
    :param jar_params: A list of parameters for jobs with JAR tasks,
        e.g. "jar_params": ["john doe", "35"].
        The parameters will be passed to JAR file as command line parameters.
        If specified upon run-now, it would overwrite the parameters specified in
        job setting.
        The json representation of this field (i.e. {"jar_params":["john doe","35"]})
        cannot exceed 10,000 bytes.
        This field will be templated.

        .. seealso::
            https://docs.databricks.com/dev-tools/api/latest/jobs.html#operation/JobsRunNow
    :param spark_submit_params: A list of parameters for jobs with spark submit task,
        e.g. "spark_submit_params": ["--class", "org.apache.spark.examples.SparkPi"].
        The parameters will be passed to spark-submit script as command line parameters.
        If specified upon run-now, it would overwrite the parameters specified
        in job setting.
        The json representation of this field cannot exceed 10,000 bytes.
        This field will be templated.

        .. seealso::
            https://docs.databricks.com/dev-tools/api/latest/jobs.html#operation/JobsRunNow
    :param idempotency_token: an optional token that can be used to guarantee the idempotency of job run
        requests. If a run with the provided token already exists, the request does not create a new run but
        returns the ID of the existing run instead.  This token must have at most 64 characters.
    :param databricks_conn_id: Reference to the :ref:`Databricks connection <howto/connection:databricks>`.
        By default and in the common case this will be ``databricks_default``. To use
        token based authentication, provide the key ``token`` in the extra field for the
        connection and create the key ``host`` and leave the ``host`` field empty. (templated)
    :param polling_period_seconds: Controls the rate which we poll for the result of
        this run. By default, the operator will poll every 30 seconds.
    :param databricks_retry_limit: Amount of times retry if the Databricks backend is
        unreachable. Its value must be greater than or equal to 1.
    :param databricks_retry_delay: Number of seconds to wait between retries (it
            might be a floating point number).
    :param databricks_retry_args: An optional dictionary with arguments passed to ``tenacity.Retrying`` class.
    :param do_xcom_push: Whether we should push run_id and run_page_url to xcom.
    :param wait_for_termination: if we should wait for termination of the job run. ``True`` by default.
    """

    def execute(self, context: Context) -> None:
        """
        Logic that the operator uses to execute the Databricks trigger,
        and defer execution as expected. It makes two non-async API calls to
        submit the run, and retrieve the run page URL. It also pushes these
        values as xcom data if do_xcom_push is set to True in the context.
        """
        # Note: This hook makes non-async calls.
        # It is from the Databricks base class.
        try:
            # for apache-airflow-providers-databricks<3.2.0
            hook = self._get_hook()  # type: ignore[call-arg]
        except TypeError:
            # for apache-airflow-providers-databricks>=3.2.0
            hook = self._get_hook(caller="DatabricksRunNowOperatorAsync")
        self.run_id = hook.run_now(self.json)

        if self.do_xcom_push:
            context["ti"].xcom_push(key=XCOM_RUN_ID_KEY, value=self.run_id)
        self.log.info("Run submitted with run_id: %s", self.run_id)
        self.run_page_url = hook.get_run_page_url(self.run_id)
        if self.do_xcom_push:
            context["ti"].xcom_push(key=XCOM_RUN_PAGE_URL_KEY, value=self.run_page_url)

        self.log.info("View run status, Spark UI, and logs at %s", self.run_page_url)

        self.defer(
            timeout=self.execution_timeout,
            trigger=DatabricksTrigger(
                task_id=self.task_id,
                conn_id=self.databricks_conn_id,
                run_id=str(self.run_id),
                run_page_url=self.run_page_url,
                retry_limit=self.databricks_retry_limit,
                retry_delay=self.databricks_retry_delay,
                polling_period_seconds=self.polling_period_seconds,
            ),
            method_name="execute_complete",
        )

    def execute_complete(
        self, context: Context, event: Any = None
    ) -> None:  # pylint: disable=unused-argument
        """
        Callback for when the trigger fires - returns immediately.
        Relies on trigger to throw an exception, otherwise it assumes execution was
        successful.
        """
        if event["status"] == "error":
            raise AirflowException(event["message"])

        self.log.info("%s completed successfully.", self.task_id)
<<<<<<< HEAD
        return None
=======
        return None


class DatabricksNotebookOperator(BaseOperator):
    template_fields = "databricks_run_id"

    def __init__(
        self, notebook_path: str, source: str, databricks_conn_id: str, databricks_run_id: str = "", **kwargs
    ):
        self.notebook_path = notebook_path
        self.source = source
        self.databricks_conn_id = databricks_conn_id
        self.databricks_run_id = databricks_run_id
        super().__init__(**kwargs)

    def convert_to_databricks_workflow_task(self, relevant_upstreams, job_cluster_key):
        """
        Converts the operator to a Databricks workflow task. This is used to create a Databricks workflow
        when the task is inside a workflow task group
        :type relevant_upstreams: list[BaseOperator]
        :type job_cluster_key: object
        """
        result = {
            "task_key": self.task_id.replace(".", "__"),
            "depends_on": [
                    {"task_key": t.replace(".", "__")}
                    for t in self.upstream_task_ids
                    if t in relevant_upstreams
                ],
            "job_cluster_key": job_cluster_key,
            "timeout_seconds": 0,
            "email_notifications": {},
            "notebook_task": {
                "notebook_path": self.notebook_path,
                "source": self.source,
            },
        }
        return result

    def monitor_databricks_job(self):
        """
        Monitor the Databricks job until it completes. Raises Airflow exception if the job fails
        """
        hook = DatabricksHook(self.databricks_conn_id)
        databricks_conn = hook.get_conn()
        api_client = ApiClient(
            user=databricks_conn.login, password=databricks_conn.password, host=databricks_conn.host
        )
        runs_api = RunsApi(api_client)
        current_task = {x["task_key"]: x for x in runs_api.get_run(self.databricks_run_id)["tasks"]}[
            self.task_id.replace(".", "__")
        ]
        while runs_api.get_run(current_task["run_id"])["state"]["life_cycle_state"] == "PENDING":
            print("job pending")
            time.sleep(5)

        while runs_api.get_run(current_task["run_id"])["state"]["life_cycle_state"] == "RUNNING":
            print("job running")
            time.sleep(5)

        final_state = runs_api.get_run(current_task["run_id"])["state"]
        if final_state["result_state"] != "SUCCESS":
            raise AirflowException("Task failed. Reason: %s", final_state["state_message"])

    def launch_notebook_job(self, job_cluster_key):
        """
        Launches the notebook as a one-time job to Databricks
        :type job_cluster_key: string
        """
        hook = DatabricksHook(self.databricks_conn_id)
        databricks_conn = hook.get_conn()
        api_client = ApiClient(
            user=databricks_conn.login, password=databricks_conn.password, host=databricks_conn.host
        )
        runs_api = RunsApi(api_client)
        run = runs_api.submit_run(
            {
                "new_cluster": {"spark_version": "6.6.x-scala2.11", "node_type_id": "Standard_DS3_v2"},
                "notebook_task": {
                    "notebook_path": self.notebook_path,
                    "base_parameters": {"source": self.source},
                },
            }
        )
        self.databricks_run_id = run["run_id"]
        return run

    def execute(self, context: Context) -> Any:
        if not (hasattr(self.task_group, "is_databricks") and getattr(self.task_group, "is_databricks")):
            self.launch_notebook_job(self.task_group.job_cluster_key)
        self.monitor_databricks_job()
>>>>>>> b63aa10d
<|MERGE_RESOLUTION|>--- conflicted
+++ resolved
@@ -386,9 +386,6 @@
             raise AirflowException(event["message"])
 
         self.log.info("%s completed successfully.", self.task_id)
-<<<<<<< HEAD
-        return None
-=======
         return None
 
 
@@ -414,10 +411,8 @@
         result = {
             "task_key": self.task_id.replace(".", "__"),
             "depends_on": [
-                    {"task_key": t.replace(".", "__")}
-                    for t in self.upstream_task_ids
-                    if t in relevant_upstreams
-                ],
+                {"task_key": t.replace(".", "__")} for t in self.upstream_task_ids if t in relevant_upstreams
+            ],
             "job_cluster_key": job_cluster_key,
             "timeout_seconds": 0,
             "email_notifications": {},
@@ -479,5 +474,4 @@
     def execute(self, context: Context) -> Any:
         if not (hasattr(self.task_group, "is_databricks") and getattr(self.task_group, "is_databricks")):
             self.launch_notebook_job(self.task_group.job_cluster_key)
-        self.monitor_databricks_job()
->>>>>>> b63aa10d
+        self.monitor_databricks_job()